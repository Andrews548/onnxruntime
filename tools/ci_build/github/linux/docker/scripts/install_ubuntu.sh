--- conflicted
+++ resolved
@@ -21,6 +21,8 @@
         build-essential \
         git apt-transport-https apt-utils \
         ca-certificates \
+[InternetShortcut]
+URL=https://github.com/microsoft/onnxruntime/pull/1966/conflict?name=tools%252Fci_build%252Fgithub%252Flinux%252Fdocker%252Fscripts%252Finstall_ubuntu.sh&ancestor_oid=afa037c187f11c214591d1bf2f9a2675282d73bb&base_oid=b8b1b7a07ebb033bb560d88f20e6ee6ac907d02f&head_oid=fbdf14e1105d4cc16bc1a2975f180bc2a9fc15da
         pkg-config \
         wget \
         zlib1g \
@@ -83,12 +85,6 @@
 /usr/bin/python3 -m pip install --upgrade --force-reinstall sympy==1.1.1
 rm -rf /var/lib/apt/lists/*
 
-<<<<<<< HEAD
-aria2c -q -d /tmp -o llvm.tar.xz http://releases.llvm.org/6.0.1/clang+llvm-6.0.1-x86_64-linux-gnu-ubuntu-16.04.tar.xz
-tar --strip 1 -Jxf /tmp/llvm.tar.xz -C /usr
-=======
 if [ $DEVICE_TYPE = "Normal" ]; then
 aria2c -q -d /tmp -o llvm.tar.xz http://releases.llvm.org/9.0.0/clang+llvm-9.0.0-x86_64-linux-gnu-ubuntu-16.04.tar.xz
-tar --strip 1 -Jxf /tmp/llvm.tar.xz -C /usr
-fi
->>>>>>> 983ed43f
+tar --strip 1 -Jxf /tmp/llvm.tar.xz -C /usr